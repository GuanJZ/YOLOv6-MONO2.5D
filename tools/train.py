--- conflicted
+++ resolved
@@ -51,12 +51,7 @@
     '''check config files and device.'''
     # check files
     master_process = args.rank == 0 if args.world_size > 1 else args.rank == -1
-<<<<<<< HEAD
-    args.save_dir = str(increment_name(osp.join(args.output_dir, args.name)))
-    cfg = Config.fromfile(args.conf_file)
-    if not hasattr(cfg, 'training_mode'):
-        setattr(cfg, 'training_mode', 'repvgg')
-=======
+
     if args.resume:
         # args.resume can be a checkpoint file path or a boolean value.
         checkpoint_path = args.resume if isinstance(args.resume, str) else find_latest_checkpoint() 
@@ -78,7 +73,8 @@
             os.makedirs(args.save_dir)
 
     cfg = Config.fromfile(args.conf_file)
->>>>>>> 7f83d6b5
+    if not hasattr(cfg, 'training_mode'):
+        setattr(cfg, 'training_mode', 'repvgg')
     # check device
     device = select_device(args.device)
     # set random seed
