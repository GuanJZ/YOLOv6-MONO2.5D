--- conflicted
+++ resolved
@@ -20,13 +20,8 @@
     parser.add_argument('--weights', type=str, default='weights/yolov6s.pt', help='model path(s) for inference.')
     parser.add_argument('--source', type=str, default='data/images', help='the source path, e.g. image-file/dir.')
     parser.add_argument('--yaml', type=str, default='data/coco.yaml', help='data yaml file.')
-<<<<<<< HEAD
-    parser.add_argument('--img-size', nargs='+', type=int, default=[640, 480], help='image size.')
-    parser.add_argument('--conf-thres', type=float, default=0.25, help='confidence threshold for inference.')
-=======
-    parser.add_argument('--img-size', type=int, default=640, help='the image-size(h,w) in inference size.')
+    parser.add_argument('--img-size', nargs='+', type=int, default=[640, 640], help='the image-size(h,w) in inference size.')
     parser.add_argument('--conf-thres', type=float, default=0.4, help='confidence threshold for inference.')
->>>>>>> a384f210
     parser.add_argument('--iou-thres', type=float, default=0.45, help='NMS IoU threshold for inference.')
     parser.add_argument('--max-det', type=int, default=1000, help='maximal inferences per image.')
     parser.add_argument('--device', default='0', help='device to run our model i.e. 0 or 0,1,2,3 or cpu.')
