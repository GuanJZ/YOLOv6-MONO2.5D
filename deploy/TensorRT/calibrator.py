--- conflicted
+++ resolved
@@ -91,12 +91,8 @@
             for i in range(self.batch_size):
                 assert os.path.exists(self.img_list[i + self.index * self.batch_size]), f'{self.img_list[i + self.index * self.batch_size]} not found!!'
                 img = cv2.imread(self.img_list[i + self.index * self.batch_size])
-<<<<<<< HEAD
-                img = process_image(img, self.input_h, 32)
-=======
-                img = precess_image(img, [self.input_h, self.input_w], 32)
-                print(img.shape)
->>>>>>> 57c3b8b8
+                img = process_image(img, [self.input_h, self.input_w], 32)
+
                 self.calibration_data[i] = img
 
             self.index += 1
